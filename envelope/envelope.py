--- conflicted
+++ resolved
@@ -32,10 +32,6 @@
 from .smtp_handler import SMTPHandler
 from .utils import AutoSubmittedHeader, Fetched, is_gpg_importable_key, assure_list, assure_fetched, get_mimetype
 
-<<<<<<< HEAD
-=======
-
->>>>>>> a8946bed
 __doc__ = """Quick layer over python-gnupg, M2Crypto, smtplib, magic and email handling packages.
 Their common use cases merged into a single function. Want to sign a text and tired of forgetting how to do it right?
 You do not need to know everything about GPG or S/MIME, you do not have to bother with importing keys.
@@ -405,16 +401,12 @@
             registry.clear()
         addresses = [x for x in addresses if x]  # filter out possible "" or False
         if addresses:
-<<<<<<< HEAD
             # Split addresses by both commas and semicolons
             split_addresses = []
             for address in addresses:
                 split_addresses.extend(address.replace(';', ',').split(','))
             split_addresses = [x.strip() for x in split_addresses if x.strip()]  # remove empty and whitespace-only strings
             registry += (a for a in Address.parse(split_addresses) if a not in registry)
-=======
-            registry += (a for a in Address.parse(addresses) if a not in registry)
->>>>>>> a8946bed
 
     def to(self, email_or_more=None) -> Union["Envelope", list[Address]]:
         """ Multiple addresses may be given in a string, delimited by comma (or semicolon).
@@ -1313,11 +1305,7 @@
         )
 
         return signed_email
-<<<<<<< HEAD
-    
-=======
-
->>>>>>> a8946bed
+
     def smime_sign_encrypt(self, email, sign, encrypt):
         load_pem_private_key, pkcs7, load_pem_x509_certificate, hashes, serialization = self._import_cryptoraphy_modules()
 
@@ -1376,23 +1364,13 @@
         for recip in recipient_certs:
             envelope_builder = envelope_builder.add_recipient(recip)
 
-<<<<<<< HEAD
-        options = [pkcs7.PKCS7Options.Text]
-=======
         options = [pkcs7.PKCS7Options.Binary]
->>>>>>> a8946bed
         encrypted_email = envelope_builder.encrypt(serialization.Encoding.SMIME, options)
         return encrypted_email
 
     def smime_encrypt_only(self, email, encrypt):
 
-<<<<<<< HEAD
         _, pkcs7, load_pem_x509_certificate, _, serialization = self._import_cryptoraphy_modules()
-=======
-        from cryptography.hazmat.primitives.serialization import pkcs7
-        from cryptography.x509 import load_pem_x509_certificate
-        from cryptography.hazmat.primitives import serialization
->>>>>>> a8946bed
 
         if self._cert:
             certificates = [self._cert]
